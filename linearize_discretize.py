--- conflicted
+++ resolved
@@ -2,7 +2,6 @@
 from scipy import integrate, interpolate
 from simulator import Simulator
 import logging
-<<<<<<< HEAD
 from functools import partial
 import multiprocessing as mp
 
@@ -31,34 +30,10 @@
     else:
         tau_points = None # No pre-determined evaluation times, let solve_ivp() decide
     x_k = x[:, k]  # Get reference state for current node
-=======
-import multiprocessing as mp
-
-
-def get_matrices(k, tau, x, f, u_func, tf, use_uniform_steps, integrator_steps):
-    #
-    # Preallocate Output Arrays
-    A_k = np.zeros((7, 7))
-    B_kp = np.zeros((7, 3))
-    B_kn = np.zeros((7, 3))
-    Sigma_k = np.zeros((7,))
-    xi_k = np.zeros((7,))
-    # Extract values
-    tau_k = tau[k]  # Left bound of temporal node
-    tau_kp1 = tau[k+1]  # Right bound of temporal node
-    if use_uniform_steps:
-        # Set times for which solve_ivp should output values
-        tau_points = np.linspace(tau_k, tau_kp1, integrator_steps)
-    else:
-        tau_points = None  # No pre-determined evaluation times, let solve_ivp() decide
-    x_k = x[:, k]  # Get reference state for current node
-    logging.debug(f"x_k reference state: {x_k}")
->>>>>>> 8f4df207
     # Solve for the state transition matrix Phi, evaluated at tau_points
     # Define initial value for integrating
     y0 = np.concatenate([np.eye(7).flatten(), x_k])
     # Numerically integrate to solve for the state transition matrix Phi
-<<<<<<< HEAD
     dPhi = funcs['dPhi_gen']()
     sol = integrate.solve_ivp(dPhi, [tau_k, tau_kp1], y0,
                                 args=(funcs['f'], funcs['u_func'], tf),
@@ -71,39 +46,16 @@
 
     # Numerically integrate for Bk-, Bk+, Sigma, xi
     if options['use_uniform_steps']:
-=======
-    dPhi = self.dPhi_gen()
-    sol = integrate.solve_ivp(dPhi, [tau_k, tau_kp1], y0,
-                              args=(f, u_func, tf),
-                              max_step=ivp_max_step,
-                              method=ivp_solver,
-                              t_eval=tau_points)
-    # Extract final phi to get equation A_k = Phi(k+1)
-    Phi_kp1 = np.reshape(sol.y[0:49, -1], (7, 7))
-    A_k[:, :] = Phi_kp1  # Store in A_k array
-
-    # Numerically integrate for Bk-, Bk+, Sigma, xi
-    if self.use_uniform_steps:
->>>>>>> 8f4df207
         int_points = tau_points
     else:
         int_points = sol.t
     # Extract a series of Phi matrices
-<<<<<<< HEAD
     Phi_series = np.reshape(sol.y[0:49,:].T, (int_points.size, 7,7))
     # Extract state vectors
     x_series = sol.y[49:56,:]
     # Preallocate arrays
     B_series = np.zeros((int_points.size, 7,3))
     Sigma_series = np.zeros((7,int_points.size))
-=======
-    Phi_series = np.reshape(sol.y[0:49, :].T, (int_points.size, 7, 7))
-    # Extract state vectors
-    x_series = sol.y[49:56, :]
-    # Preallocate arrays
-    B_series = np.zeros((int_points.size, 7, 3))
-    Sigma_series = np.zeros((7, int_points.size))
->>>>>>> 8f4df207
     xi_series = np.zeros((7, int_points.size))
     # Calculate lambda terms (for use in B integrand)
     lambda_kn = (tau_kp1 - int_points)/(tau_kp1 - tau_k)
@@ -111,7 +63,6 @@
     # Evaluate B, Sigma, and xi linearization functions
     for i, t in enumerate(int_points):
         # Call u_func with None for states since they aren't used
-<<<<<<< HEAD
         B_series[i,:,:] = funcs['B_func'](x_series[:,i],funcs['u_func'](None, t),tf)
         Sigma_series[:,i] = funcs['Sigma_func'](funcs['f'], x_series[:,i], funcs['u_func'], tau=t)
         xi_series[:,i] = funcs['xi_func'](funcs['f'], x_series[:,i], funcs['u_func'](None, t),tf)
@@ -129,32 +80,6 @@
     Sigma_k = (Phi_kp1 @ np.trapz(y = Sigma_integrand, x = int_points, axis = 1))
     xi_k = (Phi_kp1 @ np.trapz(y = xi_integrand, x = int_points, axis = 1))
 
-=======
-        B_series[i, :, :] = self.B_func(
-            x_series[:, i], u_func(None, t), tf)
-        Sigma_series[:, i] = self.Sigma_func(
-            f, x_series[:, i], u_func, tau=t)
-        xi_series[:, i] = self.xi_func(
-            f, x_series[:, i], u_func(None, t), tf)
-
-    Phi_inv = np.linalg.inv(Phi_series)  # Phi must be invertible
-    # Compute B integrands, size is n x 3 x 3
-    Bn_integrand = Phi_inv @ (B_series * lambda_kn[:, None, None])
-    Bp_integrand = Phi_inv @ (B_series * lambda_kp[:, None, None])
-    # Compute Sigma, xi integrands, size is n x 7
-    Sigma_integrand = np.column_stack(
-        [Phi_inv[i, :, :] @ Sigma_series[:, i] for i in range(0, int_points.size)])
-    xi_integrand = np.column_stack(
-        [Phi_inv[i, :, :] @ xi_series[:, i] for i in range(0, int_points.size)])
-    # Numerically integrate with trapz, along the right axis, and store
-    B_kp[:, :] = (
-        Phi_kp1 @ np.trapz(y=Bp_integrand, x=int_points, axis=0))
-    B_kn[:, :] = (
-        Phi_kp1 @ np.trapz(y=Bn_integrand, x=int_points, axis=0))
-    Sigma_k[:] = (
-        Phi_kp1 @ np.trapz(y=Sigma_integrand, x=int_points, axis=1))
-    xi_k[:] = (Phi_kp1 @ np.trapz(y=xi_integrand, x=int_points, axis=1))
->>>>>>> 8f4df207
     return [A_k, B_kp, B_kn, Sigma_k, xi_k]
 
 
@@ -187,14 +112,11 @@
         # Set up logging
         logging.basicConfig(level=logging.WARNING)
 
-<<<<<<< HEAD
         # Store x or u as needed
         self.__u = None
         self.__tau = None
 
 
-=======
->>>>>>> 8f4df207
     def A_func(self, x, u, tf):
         """
         Linearize satellite dynamics about reference x and reference u
@@ -392,7 +314,6 @@
             lambda_kp = (tau - tau_k)/(tau_kp1 - tau_k)
             return lambda_kn*u[:, k] + lambda_kp*u[:, k+1]
 
-<<<<<<< HEAD
 
     def u_func(self, x, t):
         """
@@ -410,8 +331,6 @@
             return self.u_FOH(t, self.__u)
 
 
-=======
->>>>>>> 8f4df207
     def discretize(self, f, x, u, tf):
         """
         Discretizes and linearizes satellite dynamics
@@ -444,27 +363,7 @@
         Sigma_k = np.zeros((7, K-1))
         xi_k = np.zeros((7, K-1))
 
-<<<<<<< HEAD
-=======
-        if self.use_scipy_ZOH:
-            # takes slightly longer
-            def u_func(y, t): return interpolate.interp1d(
-                tau, u, kind='linear', axis=1)(t)
-        else:
-            def u_func(y, tau): return self.u_FOH(tau, u)
-
-        pool = mp.Pool(mp.cpu_count())
-        result = pool.map(lambda k: self.get_matrices(
-            k, tau, x, f, u_func, tf), range(K-1))
-        A_k = np.stack([result[i][0] for i in range(K-1)])
-        B_kp = np.stack([result[i][1] for i in range(K-1)])
-        B_kn = np.stack([result[i][2] for i in range(K-1)])
-        Sigma_k = np.column_stack([result[i][3] for i in range(K-1)])
-        xi_k = np.column_stack([result[i][4] for i in range(K-1)])
-        # Shutdown pool
-        pool.close()
-        pool.join()
->>>>>>> 8f4df207
+
         # Output arrays of linearization matrices
         options={'use_uniform_steps':self.use_uniform_steps,
                 'integrator_steps':self.integrator_steps,
